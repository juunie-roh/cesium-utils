{
  "name": "@juun-roh/cesium-utils",
  "version": "0.0.18",
  "description": "Utilities to handle Cesium classes easier.",
  "keywords": [
    "cesium",
    "cesiumjs",
    "utility",
    "collection",
    "terrain",
    "tagged",
    "3d",
    "3d-gis",
    "gis",
    "mapping",
    "terrain-provider",
    "entity-collection",
    "geospatial",
    "webgl"
  ],
  "repository": {
    "type": "git",
    "url": "git+https://github.com/juunie-roh/cesium-utils.git"
  },
  "homepage": "https://github.com/juunie-roh/cesium-utils#readme",
  "bugs": {
    "url": "https://github.com/juunie-roh/cesium-utils/issues"
  },
  "license": "MIT",
  "author": "Juun",
  "type": "module",
  "main": "dist/index.js",
  "module": "dist/index.js",
  "files": [
    "dist"
  ],
  "types": "dist/index.d.ts",
  "exports": {
    ".": {
      "types": "./dist/index.d.ts",
      "import": "./dist/index.js",
      "require": "./dist/index.cjs",
      "default": "./dist/index.js"
    },
    "./collection": {
      "types": "./dist/collection/index.d.ts",
      "import": "./dist/collection/index.js",
      "require": "./dist/collection/index.cjs"
    },
    "./highlight": {
      "types": "./dist/highlight/index.d.ts",
      "import": "./dist/highlight/index.js",
      "require": "./dist/highlight/index.cjs"
    },
    "./terrain": {
      "types": "./dist/terrain/index.d.ts",
      "import": "./dist/terrain/index.js",
      "require": "./dist/terrain/index.cjs"
    },
    "./utils": {
      "types": "./dist/utils/index.d.ts",
      "import": "./dist/utils/index.js",
      "require": "./dist/utils/index.cjs"
    },
    "./viewer": {
      "types": "./dist/viewer/index.d.ts",
      "import": "./dist/viewer/index.js",
      "require": "./dist/viewer/index.cjs"
    }
  },
  "scripts": {
    "build": "tsup",
    "build:dev": "tsup --watch",
    "clean": "rimraf dist",
    "lint": "eslint .",
    "ci:publish": "pnpm build && pnpm publish --no-git-checks",
    "prebuild": "pnpm clean",
    "prepare": "husky",
    "prepublishOnly": "pnpm lint",
    "test": "vitest run",
    "test:watch": "vitest watch --coverage",
    "dev": "pnpm build && vite"
  },
  "engines": {
    "node": ">=20.0.0"
  },
  "peerDependencies": {
    "cesium": "^1"
  },
  "packageManager": "pnpm@10.12.1+sha512.f0dda8580f0ee9481c5c79a1d927b9164f2c478e90992ad268bbb2465a736984391d6333d2c327913578b2804af33474ca554ba29c04a8b13060a717675ae3ac",
  "publishConfig": {
    "access": "public"
  },
  "config": {
    "commitizen": {
      "path": "@commitlint/cz-commitlint"
    }
  },
  "devDependencies": {
    "@changesets/cli": "^2.29.5",
    "@commitlint/cli": "^19.8.1",
    "@commitlint/config-conventional": "^19.8.1",
    "@commitlint/cz-commitlint": "^19.8.1",
    "@commitlint/format": "^19.8.1",
    "@commitlint/types": "^19.8.1",
    "@eslint/js": "^9.29.0",
    "@typescript-eslint/eslint-plugin": "^8.34.1",
    "@typescript-eslint/parser": "^8.34.1",
    "@vitest/coverage-v8": "^3.2.4",
    "cesium": "^1.130.0",
    "eslint": "^9.29.0",
<<<<<<< HEAD
    "eslint-plugin-jsdoc": "^51.0.3",
=======
    "eslint-plugin-jsdoc": "^51.1.1",
>>>>>>> 44ec8786
    "eslint-plugin-prettier": "^5.5.0",
    "eslint-plugin-simple-import-sort": "^12.1.1",
    "eslint-plugin-unused-imports": "^4.1.4",
    "husky": "^9.1.7",
    "jsdom": "^26.1.0",
    "rimraf": "^6.0.1",
    "tsup": "^8.5.0",
    "typedoc": "^0.28.5",
    "typescript": "^5.8.3",
    "vite": "^6.3.5",
    "vitest": "^3.2.4"
  }
}<|MERGE_RESOLUTION|>--- conflicted
+++ resolved
@@ -109,11 +109,7 @@
     "@vitest/coverage-v8": "^3.2.4",
     "cesium": "^1.130.0",
     "eslint": "^9.29.0",
-<<<<<<< HEAD
-    "eslint-plugin-jsdoc": "^51.0.3",
-=======
     "eslint-plugin-jsdoc": "^51.1.1",
->>>>>>> 44ec8786
     "eslint-plugin-prettier": "^5.5.0",
     "eslint-plugin-simple-import-sort": "^12.1.1",
     "eslint-plugin-unused-imports": "^4.1.4",
