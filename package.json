{
  "name": "@juun-roh/cesium-utils",
  "version": "0.1.2",
  "description": "Utilities to handle Cesium classes easier.",
  "keywords": [
    "3d",
    "3d-gis",
    "cesium",
    "cesiumjs",
    "collection",
    "geospatial",
    "gis",
    "highlight",
    "mapping",
    "tagged",
    "terrain",
    "terrain-provider",
    "utility",
    "webgl"
  ],
  "repository": {
    "type": "git",
    "url": "git+https://github.com/juunie-roh/cesium-utils.git"
  },
  "homepage": "https://github.com/juunie-roh/cesium-utils#readme",
  "bugs": {
    "url": "https://github.com/juunie-roh/cesium-utils/issues"
  },
  "license": "MIT",
  "author": "Juun",
  "type": "module",
  "main": "dist/index.js",
  "module": "dist/index.js",
  "files": [
    "dist"
  ],
  "types": "dist/index.d.ts",
  "exports": {
    ".": {
      "types": "./dist/index.d.ts",
      "require": "./dist/index.cjs",
      "default": "./dist/index.js"
    },
    "./collection": {
      "types": "./dist/collection/index.d.ts",
      "import": "./dist/collection/index.js",
      "require": "./dist/collection/index.cjs"
    },
    "./highlight": {
      "types": "./dist/highlight/index.d.ts",
      "import": "./dist/highlight/index.js",
      "require": "./dist/highlight/index.cjs"
    },
    "./terrain": {
      "types": "./dist/terrain/index.d.ts",
      "import": "./dist/terrain/index.js",
      "require": "./dist/terrain/index.cjs"
    },
    "./utils": {
      "types": "./dist/utils/index.d.ts",
      "import": "./dist/utils/index.js",
      "require": "./dist/utils/index.cjs"
    },
    "./viewer": {
      "types": "./dist/viewer/index.d.ts",
      "import": "./dist/viewer/index.js",
      "require": "./dist/viewer/index.cjs"
    }
  },
  "scripts": {
    "build": "tsup",
    "build:dev": "tsup --watch",
    "clean": "rimraf dist",
    "lint": "eslint .",
    "ci:publish": "pnpm build && pnpm publish --no-git-checks",
    "prebuild": "pnpm clean",
    "prepare": "husky",
    "prepublishOnly": "pnpm lint",
    "test": "vitest run",
    "test:watch": "vitest watch --coverage",
    "dev": "pnpm build && vite"
  },
  "engines": {
    "node": ">=20.0.0"
  },
  "peerDependencies": {
    "cesium": "^1"
  },
  "packageManager": "pnpm@10.12.4+sha512.5ea8b0deed94ed68691c9bad4c955492705c5eeb8a87ef86bc62c74a26b037b08ff9570f108b2e4dbd1dd1a9186fea925e527f141c648e85af45631074680184",
  "publishConfig": {
    "access": "public"
  },
  "config": {
    "commitizen": {
      "path": "@commitlint/cz-commitlint"
    }
  },
  "devDependencies": {
    "@changesets/cli": "^2.29.5",
    "@commitlint/cli": "^19.8.1",
    "@commitlint/config-conventional": "^19.8.1",
    "@commitlint/cz-commitlint": "^19.8.1",
    "@commitlint/format": "^19.8.1",
    "@commitlint/types": "^19.8.1",
<<<<<<< HEAD
    "@eslint/js": "^9.30.1",
=======
    "@eslint/js": "^9.31.0",
>>>>>>> 205616fd
    "@typescript-eslint/eslint-plugin": "^8.36.0",
    "@typescript-eslint/parser": "^8.36.0",
    "@vitest/coverage-v8": "^3.2.4",
    "cesium": "^1.131.0",
<<<<<<< HEAD
    "eslint": "^9.30.1",
=======
    "eslint": "^9.31.0",
>>>>>>> 205616fd
    "eslint-plugin-jsdoc": "^51.3.4",
    "eslint-plugin-prettier": "^5.5.1",
    "eslint-plugin-simple-import-sort": "^12.1.1",
    "eslint-plugin-unused-imports": "^4.1.4",
    "husky": "^9.1.7",
    "jsdom": "^26.1.0",
    "rimraf": "^6.0.1",
    "tsup": "^8.5.0",
    "typedoc": "^0.28.7",
    "typescript": "^5.8.3",
<<<<<<< HEAD
    "vite": "^7.0.3",
=======
    "vite": "^7.0.4",
>>>>>>> 205616fd
    "vitest": "^3.2.4"
  }
}<|MERGE_RESOLUTION|>--- conflicted
+++ resolved
@@ -102,20 +102,12 @@
     "@commitlint/cz-commitlint": "^19.8.1",
     "@commitlint/format": "^19.8.1",
     "@commitlint/types": "^19.8.1",
-<<<<<<< HEAD
-    "@eslint/js": "^9.30.1",
-=======
     "@eslint/js": "^9.31.0",
->>>>>>> 205616fd
     "@typescript-eslint/eslint-plugin": "^8.36.0",
     "@typescript-eslint/parser": "^8.36.0",
     "@vitest/coverage-v8": "^3.2.4",
     "cesium": "^1.131.0",
-<<<<<<< HEAD
-    "eslint": "^9.30.1",
-=======
     "eslint": "^9.31.0",
->>>>>>> 205616fd
     "eslint-plugin-jsdoc": "^51.3.4",
     "eslint-plugin-prettier": "^5.5.1",
     "eslint-plugin-simple-import-sort": "^12.1.1",
@@ -126,11 +118,7 @@
     "tsup": "^8.5.0",
     "typedoc": "^0.28.7",
     "typescript": "^5.8.3",
-<<<<<<< HEAD
-    "vite": "^7.0.3",
-=======
     "vite": "^7.0.4",
->>>>>>> 205616fd
     "vitest": "^3.2.4"
   }
 }