--- conflicted
+++ resolved
@@ -13,21 +13,13 @@
         version: 2.29.5
       '@commitlint/cli':
         specifier: ^19.8.1
-<<<<<<< HEAD
         version: 19.8.1(@types/node@24.0.10)(typescript@5.8.3)
-=======
-        version: 19.8.1(@types/node@24.0.8)(typescript@5.8.3)
->>>>>>> 02d29ee6
       '@commitlint/config-conventional':
         specifier: ^19.8.1
         version: 19.8.1
       '@commitlint/cz-commitlint':
         specifier: ^19.8.1
-<<<<<<< HEAD
         version: 19.8.1(@types/node@24.0.10)(commitizen@4.3.1(@types/node@24.0.10)(typescript@5.8.3))(inquirer@9.3.7)(typescript@5.8.3)
-=======
-        version: 19.8.1(@types/node@24.0.8)(commitizen@4.3.1(@types/node@24.0.8)(typescript@5.8.3))(inquirer@9.3.7)(typescript@5.8.3)
->>>>>>> 02d29ee6
       '@commitlint/format':
         specifier: ^19.8.1
         version: 19.8.1
@@ -39,7 +31,6 @@
         version: 9.30.1
       '@typescript-eslint/eslint-plugin':
         specifier: ^8.35.1
-<<<<<<< HEAD
         version: 8.35.1(@typescript-eslint/parser@8.35.1(eslint@9.30.1(jiti@2.4.2))(typescript@5.8.3))(eslint@9.30.1(jiti@2.4.2))(typescript@5.8.3)
       '@typescript-eslint/parser':
         specifier: ^8.35.1
@@ -47,15 +38,6 @@
       '@vitest/coverage-v8':
         specifier: ^3.2.4
         version: 3.2.4(vitest@3.2.4(@types/node@24.0.10)(jiti@2.4.2)(jsdom@26.1.0)(yaml@2.8.0))
-=======
-        version: 8.35.1(@typescript-eslint/parser@8.35.1(eslint@9.30.0(jiti@2.4.2))(typescript@5.8.3))(eslint@9.30.0(jiti@2.4.2))(typescript@5.8.3)
-      '@typescript-eslint/parser':
-        specifier: ^8.35.1
-        version: 8.35.1(eslint@9.30.0(jiti@2.4.2))(typescript@5.8.3)
-      '@vitest/coverage-v8':
-        specifier: ^3.2.4
-        version: 3.2.4(vitest@3.2.4(@types/node@24.0.8)(jiti@2.4.2)(jsdom@26.1.0)(yaml@2.8.0))
->>>>>>> 02d29ee6
       cesium:
         specifier: ^1.131.0
         version: 1.131.0
@@ -64,11 +46,7 @@
         version: 9.30.1(jiti@2.4.2)
       eslint-plugin-jsdoc:
         specifier: ^51.3.1
-<<<<<<< HEAD
         version: 51.3.1(eslint@9.30.1(jiti@2.4.2))
-=======
-        version: 51.3.1(eslint@9.30.0(jiti@2.4.2))
->>>>>>> 02d29ee6
       eslint-plugin-prettier:
         specifier: ^5.5.1
         version: 5.5.1(@types/eslint@9.6.1)(eslint@9.30.1(jiti@2.4.2))(prettier@3.5.3)
@@ -77,11 +55,7 @@
         version: 12.1.1(eslint@9.30.1(jiti@2.4.2))
       eslint-plugin-unused-imports:
         specifier: ^4.1.4
-<<<<<<< HEAD
         version: 4.1.4(@typescript-eslint/eslint-plugin@8.35.1(@typescript-eslint/parser@8.35.1(eslint@9.30.1(jiti@2.4.2))(typescript@5.8.3))(eslint@9.30.1(jiti@2.4.2))(typescript@5.8.3))(eslint@9.30.1(jiti@2.4.2))
-=======
-        version: 4.1.4(@typescript-eslint/eslint-plugin@8.35.1(@typescript-eslint/parser@8.35.1(eslint@9.30.0(jiti@2.4.2))(typescript@5.8.3))(eslint@9.30.0(jiti@2.4.2))(typescript@5.8.3))(eslint@9.30.0(jiti@2.4.2))
->>>>>>> 02d29ee6
       husky:
         specifier: ^9.1.7
         version: 9.1.7
@@ -93,11 +67,7 @@
         version: 6.0.1
       tsup:
         specifier: ^8.5.0
-<<<<<<< HEAD
         version: 8.5.0(@microsoft/api-extractor@7.52.2(@types/node@24.0.10))(jiti@2.4.2)(postcss@8.5.6)(typescript@5.8.3)(yaml@2.8.0)
-=======
-        version: 8.5.0(@microsoft/api-extractor@7.52.2(@types/node@24.0.8))(jiti@2.4.2)(postcss@8.5.6)(typescript@5.8.3)(yaml@2.8.0)
->>>>>>> 02d29ee6
       typedoc:
         specifier: ^0.28.7
         version: 0.28.7(typescript@5.8.3)
@@ -106,17 +76,10 @@
         version: 5.8.3
       vite:
         specifier: ^7.0.0
-<<<<<<< HEAD
         version: 7.0.0(@types/node@24.0.10)(jiti@2.4.2)(yaml@2.8.0)
       vitest:
         specifier: ^3.2.4
         version: 3.2.4(@types/node@24.0.10)(jiti@2.4.2)(jsdom@26.1.0)(yaml@2.8.0)
-=======
-        version: 7.0.0(@types/node@24.0.8)(jiti@2.4.2)(yaml@2.8.0)
-      vitest:
-        specifier: ^3.2.4
-        version: 3.2.4(@types/node@24.0.8)(jiti@2.4.2)(jsdom@26.1.0)(yaml@2.8.0)
->>>>>>> 02d29ee6
 
 packages:
 
@@ -565,31 +528,18 @@
     resolution: {integrity: sha512-ZXRY4jNvVgSVQ8DL3LTcakaAtXwTVUxE81hslsyD2AtoXW/wVob10HkOJ1X/pAlcI7D+2YoZKg5do8G/w6RYgA==}
     engines: {node: '>=8'}
 
-<<<<<<< HEAD
   '@jridgewell/gen-mapping@0.3.12':
     resolution: {integrity: sha512-OuLGC46TjB5BbN1dH8JULVVZY4WTdkF7tV9Ys6wLL1rubZnCMstOhNHueU5bLCrnRuDhKPDM4g6sw4Bel5Gzqg==}
-=======
-  '@jridgewell/gen-mapping@0.3.11':
-    resolution: {integrity: sha512-C512c1ytBTio4MrpWKlJpyFHT6+qfFL8SZ58zBzJ1OOzUEjHeF1BtjY2fH7n4x/g2OV/KiiMLAivOp1DXmiMMw==}
->>>>>>> 02d29ee6
 
   '@jridgewell/resolve-uri@3.1.2':
     resolution: {integrity: sha512-bRISgCIjP20/tbWSPWMEi54QVPRZExkuD9lJL+UIxUKtwVJA8wW1Trb1jMs1RFXo1CBTNZ/5hpC9QvmKWdopKw==}
     engines: {node: '>=6.0.0'}
 
-<<<<<<< HEAD
   '@jridgewell/sourcemap-codec@1.5.4':
     resolution: {integrity: sha512-VT2+G1VQs/9oz078bLrYbecdZKs912zQlkelYpuf+SXF+QvZDYJlbx/LSx+meSAwdDFnF8FVXW92AVjjkVmgFw==}
 
   '@jridgewell/trace-mapping@0.3.29':
     resolution: {integrity: sha512-uw6guiW/gcAGPDhLmd77/6lW8QLeiV5RUTsAX46Db6oLhGaVj4lhnPwb184s1bkc8kdVg/+h988dro8GRDpmYQ==}
-=======
-  '@jridgewell/sourcemap-codec@1.5.3':
-    resolution: {integrity: sha512-AiR5uKpFxP3PjO4R19kQGIMwxyRyPuXmKEEy301V1C0+1rVjS94EZQXf1QKZYN8Q0YM+estSPhmx5JwNftv6nw==}
-
-  '@jridgewell/trace-mapping@0.3.28':
-    resolution: {integrity: sha512-KNNHHwW3EIp4EDYOvYFGyIFfx36R2dNJYH4knnZlF8T5jdbD5Wx8xmSaQ2gP9URkJ04LGEtlcCtwArKcmFcwKw==}
->>>>>>> 02d29ee6
 
   '@manypkg/find-root@1.1.0':
     resolution: {integrity: sha512-mki5uBvhHzO8kYYix/WRy2WX8S3B5wdVSc9D6KcU5lQNglP2yt58/VfLuAK49glRXChosY8ap2oJ1qgma3GUVA==}
@@ -831,13 +781,8 @@
   '@types/node@12.20.55':
     resolution: {integrity: sha512-J8xLz7q2OFulZ2cyGTLE1TbbZcjpno7FaN6zdJNrgAdrJ+DZzh/uFR6YrTb4C+nXakvud8Q4+rbhoIWlYQbUFQ==}
 
-<<<<<<< HEAD
   '@types/node@24.0.10':
     resolution: {integrity: sha512-ENHwaH+JIRTDIEEbDK6QSQntAYGtbvdDXnMXnZaZ6k13Du1dPMmprkEHIL7ok2Wl2aZevetwTAb5S+7yIF+enA==}
-=======
-  '@types/node@24.0.8':
-    resolution: {integrity: sha512-WytNrFSgWO/esSH9NbpWUfTMGQwCGIKfCmNlmFDNiI5gGhgMmEA+V1AEvKLeBNvvtBnailJtkrEa2OIISwrVAA==}
->>>>>>> 02d29ee6
 
   '@types/trusted-types@2.0.7':
     resolution: {integrity: sha512-ScaPdn1dQczgbl0QFTeTOmVHFULt394XJgOQNoyVhZ6r2vLnMLJfBPd53SB52T/3G36VI1/g2MZaX0cwDuXsfw==}
@@ -2855,13 +2800,8 @@
 
   '@ampproject/remapping@2.3.0':
     dependencies:
-<<<<<<< HEAD
       '@jridgewell/gen-mapping': 0.3.12
       '@jridgewell/trace-mapping': 0.3.29
-=======
-      '@jridgewell/gen-mapping': 0.3.11
-      '@jridgewell/trace-mapping': 0.3.28
->>>>>>> 02d29ee6
 
   '@asamuzakjp/css-color@3.2.0':
     dependencies:
@@ -3067,19 +3007,11 @@
       human-id: 4.1.1
       prettier: 2.8.8
 
-<<<<<<< HEAD
   '@commitlint/cli@19.8.1(@types/node@24.0.10)(typescript@5.8.3)':
     dependencies:
       '@commitlint/format': 19.8.1
       '@commitlint/lint': 19.8.1
       '@commitlint/load': 19.8.1(@types/node@24.0.10)(typescript@5.8.3)
-=======
-  '@commitlint/cli@19.8.1(@types/node@24.0.8)(typescript@5.8.3)':
-    dependencies:
-      '@commitlint/format': 19.8.1
-      '@commitlint/lint': 19.8.1
-      '@commitlint/load': 19.8.1(@types/node@24.0.8)(typescript@5.8.3)
->>>>>>> 02d29ee6
       '@commitlint/read': 19.8.1
       '@commitlint/types': 19.8.1
       tinyexec: 1.0.1
@@ -3098,7 +3030,6 @@
       '@commitlint/types': 19.8.1
       ajv: 8.17.1
 
-<<<<<<< HEAD
   '@commitlint/cz-commitlint@19.8.1(@types/node@24.0.10)(commitizen@4.3.1(@types/node@24.0.10)(typescript@5.8.3))(inquirer@9.3.7)(typescript@5.8.3)':
     dependencies:
       '@commitlint/ensure': 19.8.1
@@ -3106,15 +3037,6 @@
       '@commitlint/types': 19.8.1
       chalk: 5.4.1
       commitizen: 4.3.1(@types/node@24.0.10)(typescript@5.8.3)
-=======
-  '@commitlint/cz-commitlint@19.8.1(@types/node@24.0.8)(commitizen@4.3.1(@types/node@24.0.8)(typescript@5.8.3))(inquirer@9.3.7)(typescript@5.8.3)':
-    dependencies:
-      '@commitlint/ensure': 19.8.1
-      '@commitlint/load': 19.8.1(@types/node@24.0.8)(typescript@5.8.3)
-      '@commitlint/types': 19.8.1
-      chalk: 5.4.1
-      commitizen: 4.3.1(@types/node@24.0.8)(typescript@5.8.3)
->>>>>>> 02d29ee6
       inquirer: 9.3.7
       lodash.isplainobject: 4.0.6
       word-wrap: 1.2.5
@@ -3150,11 +3072,7 @@
       '@commitlint/rules': 19.8.1
       '@commitlint/types': 19.8.1
 
-<<<<<<< HEAD
   '@commitlint/load@19.8.1(@types/node@24.0.10)(typescript@5.8.3)':
-=======
-  '@commitlint/load@19.8.1(@types/node@24.0.8)(typescript@5.8.3)':
->>>>>>> 02d29ee6
     dependencies:
       '@commitlint/config-validator': 19.8.1
       '@commitlint/execute-rule': 19.8.1
@@ -3162,11 +3080,7 @@
       '@commitlint/types': 19.8.1
       chalk: 5.4.1
       cosmiconfig: 9.0.0(typescript@5.8.3)
-<<<<<<< HEAD
       cosmiconfig-typescript-loader: 6.1.0(@types/node@24.0.10)(cosmiconfig@9.0.0(typescript@5.8.3))(typescript@5.8.3)
-=======
-      cosmiconfig-typescript-loader: 6.1.0(@types/node@24.0.8)(cosmiconfig@9.0.0(typescript@5.8.3))(typescript@5.8.3)
->>>>>>> 02d29ee6
       lodash.isplainobject: 4.0.6
       lodash.merge: 4.6.2
       lodash.uniq: 4.5.0
@@ -3408,7 +3322,6 @@
 
   '@istanbuljs/schema@0.1.3': {}
 
-<<<<<<< HEAD
   '@jridgewell/gen-mapping@0.3.12':
     dependencies:
       '@jridgewell/sourcemap-codec': 1.5.4
@@ -3422,21 +3335,6 @@
     dependencies:
       '@jridgewell/resolve-uri': 3.1.2
       '@jridgewell/sourcemap-codec': 1.5.4
-=======
-  '@jridgewell/gen-mapping@0.3.11':
-    dependencies:
-      '@jridgewell/sourcemap-codec': 1.5.3
-      '@jridgewell/trace-mapping': 0.3.28
-
-  '@jridgewell/resolve-uri@3.1.2': {}
-
-  '@jridgewell/sourcemap-codec@1.5.3': {}
-
-  '@jridgewell/trace-mapping@0.3.28':
-    dependencies:
-      '@jridgewell/resolve-uri': 3.1.2
-      '@jridgewell/sourcemap-codec': 1.5.3
->>>>>>> 02d29ee6
 
   '@manypkg/find-root@1.1.0':
     dependencies:
@@ -3454,24 +3352,15 @@
       globby: 11.1.0
       read-yaml-file: 1.1.0
 
-<<<<<<< HEAD
   '@microsoft/api-extractor-model@7.30.5(@types/node@24.0.10)':
     dependencies:
       '@microsoft/tsdoc': 0.15.1
       '@microsoft/tsdoc-config': 0.17.1
       '@rushstack/node-core-library': 5.13.0(@types/node@24.0.10)
-=======
-  '@microsoft/api-extractor-model@7.30.5(@types/node@24.0.8)':
-    dependencies:
-      '@microsoft/tsdoc': 0.15.1
-      '@microsoft/tsdoc-config': 0.17.1
-      '@rushstack/node-core-library': 5.13.0(@types/node@24.0.8)
->>>>>>> 02d29ee6
     transitivePeerDependencies:
       - '@types/node'
     optional: true
 
-<<<<<<< HEAD
   '@microsoft/api-extractor@7.52.2(@types/node@24.0.10)':
     dependencies:
       '@microsoft/api-extractor-model': 7.30.5(@types/node@24.0.10)
@@ -3481,17 +3370,6 @@
       '@rushstack/rig-package': 0.5.3
       '@rushstack/terminal': 0.15.2(@types/node@24.0.10)
       '@rushstack/ts-command-line': 4.23.7(@types/node@24.0.10)
-=======
-  '@microsoft/api-extractor@7.52.2(@types/node@24.0.8)':
-    dependencies:
-      '@microsoft/api-extractor-model': 7.30.5(@types/node@24.0.8)
-      '@microsoft/tsdoc': 0.15.1
-      '@microsoft/tsdoc-config': 0.17.1
-      '@rushstack/node-core-library': 5.13.0(@types/node@24.0.8)
-      '@rushstack/rig-package': 0.5.3
-      '@rushstack/terminal': 0.15.2(@types/node@24.0.8)
-      '@rushstack/ts-command-line': 4.23.7(@types/node@24.0.8)
->>>>>>> 02d29ee6
       lodash: 4.17.21
       minimatch: 3.0.8
       resolve: 1.22.10
@@ -3613,11 +3491,7 @@
   '@rollup/rollup-win32-x64-msvc@4.44.1':
     optional: true
 
-<<<<<<< HEAD
   '@rushstack/node-core-library@5.13.0(@types/node@24.0.10)':
-=======
-  '@rushstack/node-core-library@5.13.0(@types/node@24.0.8)':
->>>>>>> 02d29ee6
     dependencies:
       ajv: 8.13.0
       ajv-draft-04: 1.0.0(ajv@8.13.0)
@@ -3628,11 +3502,7 @@
       resolve: 1.22.10
       semver: 7.5.4
     optionalDependencies:
-<<<<<<< HEAD
       '@types/node': 24.0.10
-=======
-      '@types/node': 24.0.8
->>>>>>> 02d29ee6
     optional: true
 
   '@rushstack/rig-package@0.5.3':
@@ -3641,7 +3511,6 @@
       strip-json-comments: 3.1.1
     optional: true
 
-<<<<<<< HEAD
   '@rushstack/terminal@0.15.2(@types/node@24.0.10)':
     dependencies:
       '@rushstack/node-core-library': 5.13.0(@types/node@24.0.10)
@@ -3653,19 +3522,6 @@
   '@rushstack/ts-command-line@4.23.7(@types/node@24.0.10)':
     dependencies:
       '@rushstack/terminal': 0.15.2(@types/node@24.0.10)
-=======
-  '@rushstack/terminal@0.15.2(@types/node@24.0.8)':
-    dependencies:
-      '@rushstack/node-core-library': 5.13.0(@types/node@24.0.8)
-      supports-color: 8.1.1
-    optionalDependencies:
-      '@types/node': 24.0.8
-    optional: true
-
-  '@rushstack/ts-command-line@4.23.7(@types/node@24.0.8)':
-    dependencies:
-      '@rushstack/terminal': 0.15.2(@types/node@24.0.8)
->>>>>>> 02d29ee6
       '@types/argparse': 1.0.38
       argparse: 1.0.10
       string-argv: 0.3.2
@@ -3706,11 +3562,7 @@
 
   '@types/conventional-commits-parser@5.0.1':
     dependencies:
-<<<<<<< HEAD
       '@types/node': 24.0.10
-=======
-      '@types/node': 24.0.8
->>>>>>> 02d29ee6
 
   '@types/deep-eql@4.0.2': {}
 
@@ -3730,11 +3582,7 @@
 
   '@types/node@12.20.55': {}
 
-<<<<<<< HEAD
   '@types/node@24.0.10':
-=======
-  '@types/node@24.0.8':
->>>>>>> 02d29ee6
     dependencies:
       undici-types: 7.8.0
 
@@ -3743,7 +3591,6 @@
 
   '@types/unist@3.0.3': {}
 
-<<<<<<< HEAD
   '@typescript-eslint/eslint-plugin@8.35.1(@typescript-eslint/parser@8.35.1(eslint@9.30.1(jiti@2.4.2))(typescript@5.8.3))(eslint@9.30.1(jiti@2.4.2))(typescript@5.8.3)':
     dependencies:
       '@eslint-community/regexpp': 4.12.1
@@ -3753,17 +3600,6 @@
       '@typescript-eslint/utils': 8.35.1(eslint@9.30.1(jiti@2.4.2))(typescript@5.8.3)
       '@typescript-eslint/visitor-keys': 8.35.1
       eslint: 9.30.1(jiti@2.4.2)
-=======
-  '@typescript-eslint/eslint-plugin@8.35.1(@typescript-eslint/parser@8.35.1(eslint@9.30.0(jiti@2.4.2))(typescript@5.8.3))(eslint@9.30.0(jiti@2.4.2))(typescript@5.8.3)':
-    dependencies:
-      '@eslint-community/regexpp': 4.12.1
-      '@typescript-eslint/parser': 8.35.1(eslint@9.30.0(jiti@2.4.2))(typescript@5.8.3)
-      '@typescript-eslint/scope-manager': 8.35.1
-      '@typescript-eslint/type-utils': 8.35.1(eslint@9.30.0(jiti@2.4.2))(typescript@5.8.3)
-      '@typescript-eslint/utils': 8.35.1(eslint@9.30.0(jiti@2.4.2))(typescript@5.8.3)
-      '@typescript-eslint/visitor-keys': 8.35.1
-      eslint: 9.30.0(jiti@2.4.2)
->>>>>>> 02d29ee6
       graphemer: 1.4.0
       ignore: 7.0.5
       natural-compare: 1.4.0
@@ -3772,11 +3608,7 @@
     transitivePeerDependencies:
       - supports-color
 
-<<<<<<< HEAD
   '@typescript-eslint/parser@8.35.1(eslint@9.30.1(jiti@2.4.2))(typescript@5.8.3)':
-=======
-  '@typescript-eslint/parser@8.35.1(eslint@9.30.0(jiti@2.4.2))(typescript@5.8.3)':
->>>>>>> 02d29ee6
     dependencies:
       '@typescript-eslint/scope-manager': 8.35.1
       '@typescript-eslint/types': 8.35.1
@@ -3806,17 +3638,10 @@
     dependencies:
       typescript: 5.8.3
 
-<<<<<<< HEAD
   '@typescript-eslint/type-utils@8.35.1(eslint@9.30.1(jiti@2.4.2))(typescript@5.8.3)':
     dependencies:
       '@typescript-eslint/typescript-estree': 8.35.1(typescript@5.8.3)
       '@typescript-eslint/utils': 8.35.1(eslint@9.30.1(jiti@2.4.2))(typescript@5.8.3)
-=======
-  '@typescript-eslint/type-utils@8.35.1(eslint@9.30.0(jiti@2.4.2))(typescript@5.8.3)':
-    dependencies:
-      '@typescript-eslint/typescript-estree': 8.35.1(typescript@5.8.3)
-      '@typescript-eslint/utils': 8.35.1(eslint@9.30.0(jiti@2.4.2))(typescript@5.8.3)
->>>>>>> 02d29ee6
       debug: 4.4.1
       eslint: 9.30.1(jiti@2.4.2)
       ts-api-utils: 2.1.0(typescript@5.8.3)
@@ -3842,7 +3667,6 @@
     transitivePeerDependencies:
       - supports-color
 
-<<<<<<< HEAD
   '@typescript-eslint/utils@8.35.1(eslint@9.30.1(jiti@2.4.2))(typescript@5.8.3)':
     dependencies:
       '@eslint-community/eslint-utils': 4.7.0(eslint@9.30.1(jiti@2.4.2))
@@ -3850,15 +3674,6 @@
       '@typescript-eslint/types': 8.35.1
       '@typescript-eslint/typescript-estree': 8.35.1(typescript@5.8.3)
       eslint: 9.30.1(jiti@2.4.2)
-=======
-  '@typescript-eslint/utils@8.35.1(eslint@9.30.0(jiti@2.4.2))(typescript@5.8.3)':
-    dependencies:
-      '@eslint-community/eslint-utils': 4.7.0(eslint@9.30.0(jiti@2.4.2))
-      '@typescript-eslint/scope-manager': 8.35.1
-      '@typescript-eslint/types': 8.35.1
-      '@typescript-eslint/typescript-estree': 8.35.1(typescript@5.8.3)
-      eslint: 9.30.0(jiti@2.4.2)
->>>>>>> 02d29ee6
       typescript: 5.8.3
     transitivePeerDependencies:
       - supports-color
@@ -3868,11 +3683,7 @@
       '@typescript-eslint/types': 8.35.1
       eslint-visitor-keys: 4.2.1
 
-<<<<<<< HEAD
   '@vitest/coverage-v8@3.2.4(vitest@3.2.4(@types/node@24.0.10)(jiti@2.4.2)(jsdom@26.1.0)(yaml@2.8.0))':
-=======
-  '@vitest/coverage-v8@3.2.4(vitest@3.2.4(@types/node@24.0.8)(jiti@2.4.2)(jsdom@26.1.0)(yaml@2.8.0))':
->>>>>>> 02d29ee6
     dependencies:
       '@ampproject/remapping': 2.3.0
       '@bcoe/v8-coverage': 1.0.2
@@ -3887,11 +3698,7 @@
       std-env: 3.9.0
       test-exclude: 7.0.1
       tinyrainbow: 2.0.0
-<<<<<<< HEAD
       vitest: 3.2.4(@types/node@24.0.10)(jiti@2.4.2)(jsdom@26.1.0)(yaml@2.8.0)
-=======
-      vitest: 3.2.4(@types/node@24.0.8)(jiti@2.4.2)(jsdom@26.1.0)(yaml@2.8.0)
->>>>>>> 02d29ee6
     transitivePeerDependencies:
       - supports-color
 
@@ -3903,21 +3710,13 @@
       chai: 5.2.0
       tinyrainbow: 2.0.0
 
-<<<<<<< HEAD
   '@vitest/mocker@3.2.4(vite@7.0.0(@types/node@24.0.10)(jiti@2.4.2)(yaml@2.8.0))':
-=======
-  '@vitest/mocker@3.2.4(vite@7.0.0(@types/node@24.0.8)(jiti@2.4.2)(yaml@2.8.0))':
->>>>>>> 02d29ee6
     dependencies:
       '@vitest/spy': 3.2.4
       estree-walker: 3.0.3
       magic-string: 0.30.17
     optionalDependencies:
-<<<<<<< HEAD
       vite: 7.0.0(@types/node@24.0.10)(jiti@2.4.2)(yaml@2.8.0)
-=======
-      vite: 7.0.0(@types/node@24.0.8)(jiti@2.4.2)(yaml@2.8.0)
->>>>>>> 02d29ee6
 
   '@vitest/pretty-format@3.2.4':
     dependencies:
@@ -4038,11 +3837,7 @@
 
   ast-v8-to-istanbul@0.3.3:
     dependencies:
-<<<<<<< HEAD
       '@jridgewell/trace-mapping': 0.3.29
-=======
-      '@jridgewell/trace-mapping': 0.3.28
->>>>>>> 02d29ee6
       estree-walker: 3.0.3
       js-tokens: 9.0.1
 
@@ -4169,17 +3964,10 @@
 
   comment-parser@1.4.1: {}
 
-<<<<<<< HEAD
   commitizen@4.3.1(@types/node@24.0.10)(typescript@5.8.3):
     dependencies:
       cachedir: 2.3.0
       cz-conventional-changelog: 3.3.0(@types/node@24.0.10)(typescript@5.8.3)
-=======
-  commitizen@4.3.1(@types/node@24.0.8)(typescript@5.8.3):
-    dependencies:
-      cachedir: 2.3.0
-      cz-conventional-changelog: 3.3.0(@types/node@24.0.8)(typescript@5.8.3)
->>>>>>> 02d29ee6
       dedent: 0.7.0
       detect-indent: 6.1.0
       find-node-modules: 2.1.3
@@ -4224,15 +4012,9 @@
       meow: 12.1.1
       split2: 4.2.0
 
-<<<<<<< HEAD
   cosmiconfig-typescript-loader@6.1.0(@types/node@24.0.10)(cosmiconfig@9.0.0(typescript@5.8.3))(typescript@5.8.3):
     dependencies:
       '@types/node': 24.0.10
-=======
-  cosmiconfig-typescript-loader@6.1.0(@types/node@24.0.8)(cosmiconfig@9.0.0(typescript@5.8.3))(typescript@5.8.3):
-    dependencies:
-      '@types/node': 24.0.8
->>>>>>> 02d29ee6
       cosmiconfig: 9.0.0(typescript@5.8.3)
       jiti: 2.4.2
       typescript: 5.8.3
@@ -4257,27 +4039,16 @@
       '@asamuzakjp/css-color': 3.2.0
       rrweb-cssom: 0.8.0
 
-<<<<<<< HEAD
   cz-conventional-changelog@3.3.0(@types/node@24.0.10)(typescript@5.8.3):
     dependencies:
       chalk: 2.4.2
       commitizen: 4.3.1(@types/node@24.0.10)(typescript@5.8.3)
-=======
-  cz-conventional-changelog@3.3.0(@types/node@24.0.8)(typescript@5.8.3):
-    dependencies:
-      chalk: 2.4.2
-      commitizen: 4.3.1(@types/node@24.0.8)(typescript@5.8.3)
->>>>>>> 02d29ee6
       conventional-commit-types: 3.0.0
       lodash.map: 4.6.0
       longest: 2.0.1
       word-wrap: 1.2.5
     optionalDependencies:
-<<<<<<< HEAD
       '@commitlint/load': 19.8.1(@types/node@24.0.10)(typescript@5.8.3)
-=======
-      '@commitlint/load': 19.8.1(@types/node@24.0.8)(typescript@5.8.3)
->>>>>>> 02d29ee6
     transitivePeerDependencies:
       - '@types/node'
       - typescript
@@ -4382,11 +4153,7 @@
 
   escape-string-regexp@4.0.0: {}
 
-<<<<<<< HEAD
   eslint-plugin-jsdoc@51.3.1(eslint@9.30.1(jiti@2.4.2)):
-=======
-  eslint-plugin-jsdoc@51.3.1(eslint@9.30.0(jiti@2.4.2)):
->>>>>>> 02d29ee6
     dependencies:
       '@es-joy/jsdoccomment': 0.52.0
       are-docs-informative: 0.0.2
@@ -4415,19 +4182,11 @@
     dependencies:
       eslint: 9.30.1(jiti@2.4.2)
 
-<<<<<<< HEAD
   eslint-plugin-unused-imports@4.1.4(@typescript-eslint/eslint-plugin@8.35.1(@typescript-eslint/parser@8.35.1(eslint@9.30.1(jiti@2.4.2))(typescript@5.8.3))(eslint@9.30.1(jiti@2.4.2))(typescript@5.8.3))(eslint@9.30.1(jiti@2.4.2)):
-=======
-  eslint-plugin-unused-imports@4.1.4(@typescript-eslint/eslint-plugin@8.35.1(@typescript-eslint/parser@8.35.1(eslint@9.30.0(jiti@2.4.2))(typescript@5.8.3))(eslint@9.30.0(jiti@2.4.2))(typescript@5.8.3))(eslint@9.30.0(jiti@2.4.2)):
->>>>>>> 02d29ee6
     dependencies:
       eslint: 9.30.1(jiti@2.4.2)
     optionalDependencies:
-<<<<<<< HEAD
       '@typescript-eslint/eslint-plugin': 8.35.1(@typescript-eslint/parser@8.35.1(eslint@9.30.1(jiti@2.4.2))(typescript@5.8.3))(eslint@9.30.1(jiti@2.4.2))(typescript@5.8.3)
-=======
-      '@typescript-eslint/eslint-plugin': 8.35.1(@typescript-eslint/parser@8.35.1(eslint@9.30.0(jiti@2.4.2))(typescript@5.8.3))(eslint@9.30.0(jiti@2.4.2))(typescript@5.8.3)
->>>>>>> 02d29ee6
 
   eslint-scope@8.4.0:
     dependencies:
@@ -4872,11 +4631,7 @@
 
   istanbul-lib-source-maps@5.0.6:
     dependencies:
-<<<<<<< HEAD
       '@jridgewell/trace-mapping': 0.3.29
-=======
-      '@jridgewell/trace-mapping': 0.3.28
->>>>>>> 02d29ee6
       debug: 4.4.1
       istanbul-lib-coverage: 3.2.2
     transitivePeerDependencies:
@@ -5055,11 +4810,7 @@
 
   magic-string@0.30.17:
     dependencies:
-<<<<<<< HEAD
       '@jridgewell/sourcemap-codec': 1.5.4
-=======
-      '@jridgewell/sourcemap-codec': 1.5.3
->>>>>>> 02d29ee6
 
   magicast@0.3.5:
     dependencies:
@@ -5328,11 +5079,7 @@
       '@protobufjs/path': 1.1.2
       '@protobufjs/pool': 1.1.0
       '@protobufjs/utf8': 1.1.0
-<<<<<<< HEAD
       '@types/node': 24.0.10
-=======
-      '@types/node': 24.0.8
->>>>>>> 02d29ee6
       long: 5.3.2
 
   punycode.js@2.3.1: {}
@@ -5535,11 +5282,7 @@
 
   sucrase@3.35.0:
     dependencies:
-<<<<<<< HEAD
       '@jridgewell/gen-mapping': 0.3.12
-=======
-      '@jridgewell/gen-mapping': 0.3.11
->>>>>>> 02d29ee6
       commander: 4.1.1
       glob: 10.4.5
       lines-and-columns: 1.2.4
@@ -5646,11 +5389,7 @@
 
   tslib@2.8.1: {}
 
-<<<<<<< HEAD
   tsup@8.5.0(@microsoft/api-extractor@7.52.2(@types/node@24.0.10))(jiti@2.4.2)(postcss@8.5.6)(typescript@5.8.3)(yaml@2.8.0):
-=======
-  tsup@8.5.0(@microsoft/api-extractor@7.52.2(@types/node@24.0.8))(jiti@2.4.2)(postcss@8.5.6)(typescript@5.8.3)(yaml@2.8.0):
->>>>>>> 02d29ee6
     dependencies:
       bundle-require: 5.1.0(esbuild@0.25.5)
       cac: 6.7.14
@@ -5670,11 +5409,7 @@
       tinyglobby: 0.2.14
       tree-kill: 1.2.2
     optionalDependencies:
-<<<<<<< HEAD
       '@microsoft/api-extractor': 7.52.2(@types/node@24.0.10)
-=======
-      '@microsoft/api-extractor': 7.52.2(@types/node@24.0.8)
->>>>>>> 02d29ee6
       postcss: 8.5.6
       typescript: 5.8.3
     transitivePeerDependencies:
@@ -5723,21 +5458,13 @@
 
   util-deprecate@1.0.2: {}
 
-<<<<<<< HEAD
   vite-node@3.2.4(@types/node@24.0.10)(jiti@2.4.2)(yaml@2.8.0):
-=======
-  vite-node@3.2.4(@types/node@24.0.8)(jiti@2.4.2)(yaml@2.8.0):
->>>>>>> 02d29ee6
     dependencies:
       cac: 6.7.14
       debug: 4.4.1
       es-module-lexer: 1.7.0
       pathe: 2.0.3
-<<<<<<< HEAD
       vite: 7.0.0(@types/node@24.0.10)(jiti@2.4.2)(yaml@2.8.0)
-=======
-      vite: 7.0.0(@types/node@24.0.8)(jiti@2.4.2)(yaml@2.8.0)
->>>>>>> 02d29ee6
     transitivePeerDependencies:
       - '@types/node'
       - jiti
@@ -5752,11 +5479,7 @@
       - tsx
       - yaml
 
-<<<<<<< HEAD
   vite@7.0.0(@types/node@24.0.10)(jiti@2.4.2)(yaml@2.8.0):
-=======
-  vite@7.0.0(@types/node@24.0.8)(jiti@2.4.2)(yaml@2.8.0):
->>>>>>> 02d29ee6
     dependencies:
       esbuild: 0.25.5
       fdir: 6.4.6(picomatch@4.0.2)
@@ -5765,28 +5488,16 @@
       rollup: 4.44.1
       tinyglobby: 0.2.14
     optionalDependencies:
-<<<<<<< HEAD
       '@types/node': 24.0.10
-=======
-      '@types/node': 24.0.8
->>>>>>> 02d29ee6
       fsevents: 2.3.3
       jiti: 2.4.2
       yaml: 2.8.0
 
-<<<<<<< HEAD
   vitest@3.2.4(@types/node@24.0.10)(jiti@2.4.2)(jsdom@26.1.0)(yaml@2.8.0):
     dependencies:
       '@types/chai': 5.2.2
       '@vitest/expect': 3.2.4
       '@vitest/mocker': 3.2.4(vite@7.0.0(@types/node@24.0.10)(jiti@2.4.2)(yaml@2.8.0))
-=======
-  vitest@3.2.4(@types/node@24.0.8)(jiti@2.4.2)(jsdom@26.1.0)(yaml@2.8.0):
-    dependencies:
-      '@types/chai': 5.2.2
-      '@vitest/expect': 3.2.4
-      '@vitest/mocker': 3.2.4(vite@7.0.0(@types/node@24.0.8)(jiti@2.4.2)(yaml@2.8.0))
->>>>>>> 02d29ee6
       '@vitest/pretty-format': 3.2.4
       '@vitest/runner': 3.2.4
       '@vitest/snapshot': 3.2.4
@@ -5804,19 +5515,11 @@
       tinyglobby: 0.2.14
       tinypool: 1.1.1
       tinyrainbow: 2.0.0
-<<<<<<< HEAD
       vite: 7.0.0(@types/node@24.0.10)(jiti@2.4.2)(yaml@2.8.0)
       vite-node: 3.2.4(@types/node@24.0.10)(jiti@2.4.2)(yaml@2.8.0)
       why-is-node-running: 2.3.0
     optionalDependencies:
       '@types/node': 24.0.10
-=======
-      vite: 7.0.0(@types/node@24.0.8)(jiti@2.4.2)(yaml@2.8.0)
-      vite-node: 3.2.4(@types/node@24.0.8)(jiti@2.4.2)(yaml@2.8.0)
-      why-is-node-running: 2.3.0
-    optionalDependencies:
-      '@types/node': 24.0.8
->>>>>>> 02d29ee6
       jsdom: 26.1.0
     transitivePeerDependencies:
       - jiti
